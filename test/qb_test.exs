--- conflicted
+++ resolved
@@ -276,7 +276,6 @@
     assert qb.sort === []
   end
 
-<<<<<<< HEAD
   test "trying to change sort with non-list is reported" do
     qb =
       QB.new(Repo, User, @valid_params, @valid_param_types)
@@ -380,13 +379,13 @@
 
     assert [asc: :id, desc: :updated_at] === qb.sort
     assert [asc: :id, desc: :updated_at] === Ecto.Changeset.get_change(qb.changeset, :sort)
-=======
+  end
+
   test "reports errors from custom validations" do
     err =
       QB.new(Repo, User, %{"search" => "a"}, @valid_param_types, &verify_filter_params/1)
       |> QB.get_error(:search)
 
     assert match?({_msg, [count: 2, validation: :length, kind: :min, type: :string]}, err)
->>>>>>> 7b64bf66
   end
 end